--- conflicted
+++ resolved
@@ -30,11 +30,10 @@
 [tool.mypy]
 ignore_missing_imports = true
 
-<<<<<<< HEAD
 [tool.pytest.ini_options]
 addopts = "--verbose --cov=gbq --cov-report xml:/tmp/coverage.xml --cov-report term-missing"
 python_files = "tests/*.py"
-=======
+
 [tool.coverage.run]
 branch = true
 data_file = "/tmp/columbo_coverage"
@@ -44,5 +43,4 @@
 exclude_lines = [
     # Have to re-enable the standard pragma
     "pragma: no cover"
-]
->>>>>>> bf423814
+]