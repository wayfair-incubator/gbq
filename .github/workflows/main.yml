--- conflicted
+++ resolved
@@ -27,17 +27,10 @@
 
       - name: Run ruff linter
         run: ruff check gbq tests
-<<<<<<< HEAD
 
       - name: Run ruff formatter
         run: ruff format --check gbq tests
 
-=======
-
-      - name: Run ruff formatter
-        run: ruff format --check gbq tests
-
->>>>>>> 5bd0ccf5
   bandit:
     runs-on: ubuntu-latest
     steps:
